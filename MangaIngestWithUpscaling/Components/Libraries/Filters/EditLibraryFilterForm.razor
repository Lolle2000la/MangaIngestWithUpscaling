--- conflicted
+++ resolved
@@ -1,10 +1,6 @@
 ﻿@using MangaIngestWithUpscaling.Data.LibraryManagement
-<<<<<<< HEAD
 @using MangaIngestWithUpscaling.Shared.Data.LibraryManagement
 
-
-=======
->>>>>>> a62c2ac1
 <MudTd DataLabel="Pattern to match">
     <MudTextField Immediate="true"
                   Required="true"
@@ -37,5 +33,5 @@
 </MudTd>
 
 @code {
-    [Parameter] public required LibraryFilterRule FilterRule { get; set; }
+    [Parameter] public LibraryFilterRule FilterRule { get; set; }
     }