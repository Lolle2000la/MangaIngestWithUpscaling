--- conflicted
+++ resolved
@@ -2,11 +2,8 @@
 using MangaIngestWithUpscaling.Data.LibraryManagement;
 using MangaIngestWithUpscaling.Services.Integrations;
 using MangaIngestWithUpscaling.Services.MetadataHandling;
-<<<<<<< HEAD
+using MangaIngestWithUpscaling.Shared.Constants;
 using MangaIngestWithUpscaling.Services.RepairServices;
-=======
-using MangaIngestWithUpscaling.Shared.Constants;
->>>>>>> ad1c5bbc
 using MangaIngestWithUpscaling.Shared.Data.LibraryManagement;
 using MangaIngestWithUpscaling.Shared.Services.MetadataHandling;
 using MangaIngestWithUpscaling.Shared.Services.Upscaling;
@@ -216,7 +213,6 @@
         ILogger logger,
         CancellationToken cancellationToken)
     {
-<<<<<<< HEAD
         // Get all missing pages directory for batch processing
         string tempMissingDir = Path.Combine(repairContext.WorkDirectory, "missing");
         
@@ -230,92 +226,6 @@
 
         // Create batch CBZ using the repair service
         if (repairContext.HasMissingPages)
-=======
-        // Get all image files in the input directory
-        var imageFiles = Directory.GetFiles(inputDir)
-            .Where(f => ImageConstants.IsSupportedImageExtension(Path.GetExtension(f).ToLowerInvariant()))
-            .OrderBy(f => f, StringComparer.OrdinalIgnoreCase) // stable order
-            .ToList();
-
-        if (imageFiles.Count == 0)
-        {
-            logger.LogDebug("No image files found to upscale in {inputDir}", inputDir);
-            return;
-        }
-
-        Directory.CreateDirectory(outputDir);
-
-        // Create a temporary CBZ containing all missing pages and one output CBZ
-        string tempBatchInputCbz = Path.Combine(Path.GetTempPath(), $"temp_missing_batch_{Guid.NewGuid()}.cbz");
-        string tempBatchOutputCbz = Path.Combine(Path.GetTempPath(), $"temp_missing_batch_out_{Guid.NewGuid()}.cbz");
-
-        try
-        {
-            // Package all missing images into a single CBZ (entry names are the original basenames)
-            using (ZipArchive archive = ZipFile.Open(tempBatchInputCbz, ZipArchiveMode.Create))
-            {
-                foreach (string file in imageFiles)
-                {
-                    string entryName = Path.GetFileName(file);
-                    archive.CreateEntryFromFile(file, entryName);
-                }
-            }
-
-            // Basic progress info before starting batch upscale
-            progress.Report(new UpscaleProgress(
-                imageFiles.Count,
-                0,
-                "Upscaling missing pages (batch)",
-                $"Submitting {imageFiles.Count} pages to upscaler"
-            ));
-
-            // Run the upscaler once for the batch
-            await upscaler.Upscale(tempBatchInputCbz, tempBatchOutputCbz, profile, cancellationToken);
-
-            // Extract all upscaled images to the output directory
-            int extracted = 0;
-            using (ZipArchive outArchive = ZipFile.OpenRead(tempBatchOutputCbz))
-            {
-                foreach (ZipArchiveEntry entry in outArchive.Entries)
-                {
-                    // filter only known image extensions
-                    if (!ImageConstants.IsSupportedImageExtension(Path.GetExtension(entry.FullName).ToLowerInvariant()))
-                    {
-                        continue;
-                    }
-
-                    // Sanitize entry name and ensure no directory traversal
-                    string safeName = Path.GetFileName(entry.FullName);
-                    if (string.IsNullOrWhiteSpace(safeName))
-                    {
-                        continue;
-                    }
-
-                    string destPath = Path.Combine(outputDir, safeName);
-
-                    // Ensure destination overwrite if exists
-                    if (File.Exists(destPath))
-                    {
-                        File.Delete(destPath);
-                    }
-
-                    entry.ExtractToFile(destPath);
-                    extracted++;
-
-                    // Report coarse-grained progress while extracting results
-                    progress.Report(new UpscaleProgress(
-                        imageFiles.Count,
-                        Math.Min(extracted, imageFiles.Count),
-                        "Upscaling missing pages (batch)",
-                        $"Processed {Math.Min(extracted, imageFiles.Count)}/{imageFiles.Count} pages"
-                    ));
-                }
-            }
-
-            logger.LogDebug("Batch upscaled {extracted}/{total} missing pages", extracted, imageFiles.Count);
-        }
-        finally
->>>>>>> ad1c5bbc
         {
             // Use the repair service method which handles CBZ creation internally
             await upscaler.Upscale(repairContext.MissingPagesCbz, repairContext.UpscaledMissingCbz, profile, cancellationToken);
