--- conflicted
+++ resolved
@@ -203,11 +203,7 @@
             throw new ArgumentException($"Image entry '{imageEntryName}' not found in CBZ file");
         }
 
-<<<<<<< HEAD
-        await using Stream entryStream = entry.Open();
-=======
         await using Stream entryStream = await entry.OpenAsync(cancellationToken);
->>>>>>> ea916986
         using var memoryStream = new MemoryStream();
         await entryStream.CopyToAsync(memoryStream, cancellationToken);
         var imageBytes = memoryStream.ToArray();
