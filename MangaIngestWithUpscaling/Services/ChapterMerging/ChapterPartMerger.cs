using MangaIngestWithUpscaling.Data.LibraryManagement;
using MangaIngestWithUpscaling.Helpers;
using MangaIngestWithUpscaling.Shared.Constants;
using MangaIngestWithUpscaling.Shared.Services.ChapterRecognition;
using MangaIngestWithUpscaling.Shared.Services.MetadataHandling;
using System.IO.Compression;
using System.Text.RegularExpressions;

namespace MangaIngestWithUpscaling.Services.ChapterMerging;

[RegisterScoped]
public partial class ChapterPartMerger(
    IMetadataHandlingService metadataHandling,
    ILogger<ChapterPartMerger> logger) : IChapterPartMerger
{
    public Dictionary<string, List<FoundChapter>> GroupChapterPartsForMerging(
        IEnumerable<FoundChapter> chapters,
        Func<string, bool> isLastChapter)
    {
        var result = new Dictionary<string, List<FoundChapter>>();

        logger.LogDebug("GroupChapterPartsForMerging: Processing {ChapterCount} chapters", chapters.Count());

        foreach (FoundChapter chapter in chapters)
        {
            string? chapterNumber = ExtractChapterNumber(chapter);
            if (chapterNumber == null)
            {
                logger.LogDebug("GroupChapterPartsForMerging: Skipping {FileName} - no chapter number extracted",
                    chapter.FileName);
                continue;
            }

            string? baseNumber = ExtractBaseChapterNumber(chapterNumber);
            if (baseNumber == null)
            {
                logger.LogDebug(
                    "GroupChapterPartsForMerging: Skipping {FileName} (chapter {ChapterNumber}) - no base number extracted",
                    chapter.FileName, chapterNumber);
                continue;
            }

            // Don't merge if this is the latest chapter
            if (isLastChapter(baseNumber))
            {
                logger.LogDebug(
                    "GroupChapterPartsForMerging: Skipping {FileName} (chapter {ChapterNumber}, base {BaseNumber}) - is latest chapter",
                    chapter.FileName, chapterNumber, baseNumber);
                continue;
            }

            if (!result.ContainsKey(baseNumber))
            {
                result[baseNumber] = new List<FoundChapter>();
            }

            result[baseNumber].Add(chapter);
            logger.LogDebug(
                "GroupChapterPartsForMerging: Added {FileName} (chapter {ChapterNumber}) to base group {BaseNumber}",
                chapter.FileName, chapterNumber, baseNumber);
        }

        // Only return groups that have more than one part AND have consecutive decimal steps
        var filteredResult = result.Where(kvp => kvp.Value.Count > 1 && AreConsecutiveChapterParts(kvp.Value, kvp.Key))
            .ToDictionary(kvp => kvp.Key, kvp => kvp.Value);

        logger.LogDebug(
            "GroupChapterPartsForMerging: Initial groups: {InitialCount}, After filtering: {FilteredCount}. Groups: [{Groups}]",
            result.Count, filteredResult.Count, string.Join(", ", filteredResult.Keys));

        return filteredResult;
    }

    /// <summary>
    /// Groups chapters that can be added to existing merged chapters.
    /// This handles individual chapters (like 2.3) that can be added to existing merged chapters (like merged chapter 2).
    /// </summary>
    /// <param name="chapters">Chapters to analyze</param>
    /// <param name="existingMergedBaseNumbers">Base numbers of existing merged chapters</param>
    /// <param name="isLastChapter">Function to determine if a chapter group is the latest chapter</param>
    /// <returns>Dictionary where key is base chapter number and value is list of chapters to add to existing merged chapter</returns>
    public Dictionary<string, List<FoundChapter>> GroupChaptersForAdditionToExistingMerged(
        IEnumerable<FoundChapter> chapters,
        HashSet<string> existingMergedBaseNumbers,
        Func<string, bool> isLastChapter)
    {
        var result = new Dictionary<string, List<FoundChapter>>();

        logger.LogDebug(
            "GroupChaptersForAdditionToExistingMerged: Processing {ChapterCount} chapters, {ExistingMergedCount} existing merged base numbers: [{ExistingMerged}]",
            chapters.Count(), existingMergedBaseNumbers.Count, string.Join(", ", existingMergedBaseNumbers));

        foreach (FoundChapter chapter in chapters)
        {
            string? chapterNumber = ExtractChapterNumber(chapter);
            if (chapterNumber == null)
            {
                logger.LogDebug(
                    "GroupChaptersForAdditionToExistingMerged: Skipping {FileName} - no chapter number extracted",
                    chapter.FileName);
                continue;
            }

            string? baseNumber = ExtractBaseChapterNumber(chapterNumber);
            if (baseNumber == null)
            {
                logger.LogDebug(
                    "GroupChaptersForAdditionToExistingMerged: Skipping {FileName} (chapter {ChapterNumber}) - no base number extracted",
                    chapter.FileName, chapterNumber);
                continue;
            }

            // Only consider chapters whose base number matches an existing merged chapter
            if (!existingMergedBaseNumbers.Contains(baseNumber))
            {
                logger.LogDebug(
                    "GroupChaptersForAdditionToExistingMerged: Skipping {FileName} (chapter {ChapterNumber}, base {BaseNumber}) - base number not in existing merged chapters",
                    chapter.FileName, chapterNumber, baseNumber);
                continue;
            }

            // Don't merge if this is the latest chapter
            if (isLastChapter(baseNumber))
            {
                logger.LogDebug(
                    "GroupChaptersForAdditionToExistingMerged: Skipping {FileName} (chapter {ChapterNumber}, base {BaseNumber}) - is latest chapter",
                    chapter.FileName, chapterNumber, baseNumber);
                continue;
            }

            // Validate that this is a proper chapter part (has decimal part)
            if (!IsChapterPart(chapterNumber, baseNumber))
            {
                logger.LogDebug(
                    "GroupChaptersForAdditionToExistingMerged: Skipping {FileName} (chapter {ChapterNumber}, base {BaseNumber}) - not a valid chapter part",
                    chapter.FileName, chapterNumber, baseNumber);
                continue;
            }

            if (!result.ContainsKey(baseNumber))
            {
                result[baseNumber] = new List<FoundChapter>();
            }

            result[baseNumber].Add(chapter);
            logger.LogDebug(
                "GroupChaptersForAdditionToExistingMerged: Added {FileName} (chapter {ChapterNumber}) to existing merged base group {BaseNumber}",
                chapter.FileName, chapterNumber, baseNumber);
        }

        logger.LogDebug(
            "GroupChaptersForAdditionToExistingMerged: Found {GroupCount} groups for addition to existing merged chapters: [{Groups}]",
            result.Count, string.Join(", ", result.Keys));

        return result;
    }

    public async Task<ChapterMergeResult> ProcessChapterMergingAsync(
        List<FoundChapter> chapters,
        string basePath,
        string outputPath,
        string seriesTitle,
        HashSet<string> existingChapterNumbers,
        Func<FoundChapter, string>? getActualFilePath = null,
        CancellationToken cancellationToken = default)
    {
        try
        {
            if (!chapters.Any())
            {
                return new ChapterMergeResult(chapters, new List<MergeInfo>());
            }

            // Determine which chapters should be merged
            Dictionary<string, List<FoundChapter>> chaptersToMerge = GroupChapterPartsForMerging(
                chapters,
                baseNumber => IsLatestChapter(baseNumber, existingChapterNumbers));

            if (!chaptersToMerge.Any())
            {
                return new ChapterMergeResult(chapters, new List<MergeInfo>());
            }

            var processedChapters = new List<FoundChapter>();
            var mergeInformation = new List<MergeInfo>();
            var processedChapterPaths = new HashSet<string>();
            var originalFilesToDelete = new List<string>();

            logger.LogInformation("Processing {GroupCount} groups of chapter parts for merging", chaptersToMerge.Count);

            // Process each group for merging
            foreach (var (baseNumber, chapterParts) in chaptersToMerge)
            {
                try
                {
                    logger.LogInformation(
                        "Merging {PartCount} chapter parts for base number {BaseNumber}",
                        chapterParts.Count, baseNumber);

                    // Create target metadata for the merged chapter
                    FoundChapter firstPart = chapterParts.First();
                    ExtractedMetadata targetMetadata = firstPart.Metadata with
                    {
                        Series = seriesTitle,
                        Number = baseNumber,
                        ChapterTitle = GenerateMergedChapterTitle(firstPart.Metadata.ChapterTitle, baseNumber)
                    };

                    // Merge the chapters
                    var (mergedChapter, originalParts) = await MergeChapterPartsAsync(
                        chapterParts,
                        basePath,
                        outputPath,
                        baseNumber,
                        targetMetadata,
                        getActualFilePath,
                        cancellationToken);

                    processedChapters.Add(mergedChapter);
                    mergeInformation.Add(new MergeInfo(mergedChapter, originalParts, baseNumber));

                    // Mark these chapter parts as processed and schedule for deletion
                    foreach (FoundChapter part in chapterParts)
                    {
                        processedChapterPaths.Add(part.RelativePath);
                        // Use the same path resolution logic that was used for reading the file
                        string actualFilePath =
                            getActualFilePath?.Invoke(part) ?? Path.Combine(basePath, part.RelativePath);
                        originalFilesToDelete.Add(actualFilePath);
                    }

                    logger.LogInformation(
                        "Successfully merged {PartCount} chapter parts into {MergedFileName}",
                        chapterParts.Count, mergedChapter.FileName);
                }
                catch (Exception ex)
                {
                    logger.LogError(ex,
                        "Failed to merge chapter parts for base number {BaseNumber}. Adding original parts individually.",
                        baseNumber);

                    // If merging fails, add the original chapters individually
                    foreach (FoundChapter part in chapterParts)
                    {
                        if (!processedChapterPaths.Contains(part.RelativePath))
                        {
                            processedChapters.Add(part);
                            processedChapterPaths.Add(part.RelativePath);
                        }
                    }
                }
            }

            // Add non-merged chapters to the result
            foreach (FoundChapter chapter in chapters)
            {
                if (!processedChapterPaths.Contains(chapter.RelativePath))
                {
                    processedChapters.Add(chapter);
                }
            }

            // Delete original chapter part files after successful merging
            foreach (string filePath in originalFilesToDelete)
            {
                try
                {
                    if (File.Exists(filePath))
                    {
                        File.Delete(filePath);
                        logger.LogInformation("Deleted original chapter part file: {FilePath}", filePath);
                    }
                    else
                    {
                        logger.LogWarning("Original chapter part file not found for deletion: {FilePath}", filePath);
                    }
                }
                catch (Exception ex)
                {
                    logger.LogError(ex, "Failed to delete original chapter part file: {FilePath}", filePath);
                }
            }

            logger.LogInformation(
                "Chapter merging completed. Processed {OriginalCount} chapters, resulted in {FinalCount} chapters with {MergeCount} merges performed",
                chapters.Count, processedChapters.Count, mergeInformation.Count);

            return new ChapterMergeResult(processedChapters, mergeInformation);
        }
        catch (Exception ex)
        {
            logger.LogError(ex, "Error during chapter merging. Falling back to original chapters.");
            return new ChapterMergeResult(chapters, new List<MergeInfo>());
        }
    }

    public async Task<ChapterMergeResult> ProcessExistingChapterPartsAsync(
        List<Chapter> existingChapters,
        string libraryPath,
        string seriesTitle,
        HashSet<string> existingChapterNumbers,
        HashSet<int> excludeMergedChapterIds,
        HashSet<string> existingMergedBaseNumbers,
        CancellationToken cancellationToken = default)
    {
        try
        {
            if (!existingChapters.Any())
            {
                return new ChapterMergeResult(new List<FoundChapter>(), new List<MergeInfo>());
            }

            // Calculate the series directory path within the library
            string seriesDirectoryPath = Path.Combine(libraryPath, PathEscaper.EscapeFileName(seriesTitle));

            // Convert existing chapters to FoundChapter format for processing
            List<FoundChapter> chaptersForMerging = existingChapters
                .Where(c => !excludeMergedChapterIds.Contains(c.Id))
                .Select(c => new FoundChapter(
                    c.FileName,
                    // For existing chapter merging, use just the filename since chapters are in the series directory
                    Path.GetFileName(c.RelativePath),
                    ChapterStorageType.Cbz,
                    new ExtractedMetadata(seriesTitle, null, ExtractChapterNumber(c.FileName))))
                .ToList();

            if (!chaptersForMerging.Any())
            {
                return new ChapterMergeResult(new List<FoundChapter>(), new List<MergeInfo>());
            }

            // Find chapters that can be merged into new merge groups
            Dictionary<string, List<FoundChapter>> chaptersToMerge = GroupChapterPartsForMerging(
                chaptersForMerging,
                baseNumber => IsLatestChapter(baseNumber, existingChapterNumbers));

            // Find individual chapters that can be added to existing merged chapters
            Dictionary<string, List<FoundChapter>> chaptersToAddToExisting = GroupChaptersForAdditionToExistingMerged(
                chaptersForMerging,
                existingMergedBaseNumbers,
                baseNumber => IsLatestChapter(baseNumber, existingChapterNumbers));

            if (!chaptersToMerge.Any() && !chaptersToAddToExisting.Any())
            {
                return new ChapterMergeResult(new List<FoundChapter>(), new List<MergeInfo>());
            }

            var mergeInformation = new List<MergeInfo>();

            logger.LogInformation(
                "Found {GroupCount} groups of existing chapter parts for merging and {AdditionCount} groups for addition to existing merged chapters",
                chaptersToMerge.Count, chaptersToAddToExisting.Count);

            // Process each group for merging
            foreach (var (baseNumber, chapterParts) in chaptersToMerge)
            {
                try
                {
                    logger.LogInformation(
                        "Merging {PartCount} existing chapter parts for base number {BaseNumber}",
                        chapterParts.Count, baseNumber);

                    // Create target metadata for merged chapter
                    var targetMetadata = new ExtractedMetadata(
                        seriesTitle,
                        GenerateMergedChapterTitle(
                            chapterParts.First().Metadata?.ChapterTitle ??
                            Path.GetFileNameWithoutExtension(chapterParts.First().RelativePath), baseNumber),
                        baseNumber);

                    // Check if the merged file would already exist before attempting merge
                    string potentialMergedFileName = GenerateMergedFileName(chapterParts.First(), baseNumber);
                    string potentialMergedFilePath = Path.Combine(seriesDirectoryPath, potentialMergedFileName);

                    if (File.Exists(potentialMergedFilePath))
                    {
                        logger.LogWarning(
                            "Skipping merge for base number {BaseNumber} because merged file {MergedFileName} already exists at {MergedFilePath}. " +
                            "This likely means the merge was already completed in a previous operation.",
                            baseNumber, potentialMergedFileName, potentialMergedFilePath);
                        continue; // Skip this merge and continue with the next one
                    }

                    // Merge the chapters - use seriesDirectoryPath for both reading and writing
                    var (mergedChapter, originalParts) = await MergeChapterPartsAsync(
                        chapterParts,
                        seriesDirectoryPath,
                        seriesDirectoryPath,
                        baseNumber,
                        targetMetadata,
                        null, // For existing chapter merging, paths should be correct already
                        cancellationToken);

                    // Fix the RelativePath to be relative to library root instead of series directory
                    var correctedMergedChapter = new FoundChapter(
                        mergedChapter.FileName,
                        Path.Combine(PathEscaper.EscapeFileName(seriesTitle), mergedChapter.FileName),
                        mergedChapter.StorageType,
                        mergedChapter.Metadata);

                    mergeInformation.Add(new MergeInfo(correctedMergedChapter, originalParts, baseNumber));

                    // Delete original chapter part files after successful merging
                    foreach (FoundChapter part in chapterParts)
                    {
                        try
                        {
                            string partFilePath = Path.Combine(seriesDirectoryPath, part.RelativePath);
                            if (File.Exists(partFilePath))
                            {
                                File.Delete(partFilePath);
                                logger.LogInformation(
                                    "Deleted original chapter part file during merge: {FilePath}",
                                    partFilePath);
                            }
                            else
                            {
                                logger.LogWarning(
                                    "Original chapter part file not found for deletion during merge: {FilePath}",
                                    partFilePath);
                            }
                        }
                        catch (Exception deleteEx)
                        {
                            logger.LogError(deleteEx,
                                "Failed to delete original chapter part file during merge: {PartFileName}",
                                part.FileName);
                        }
                    }

                    logger.LogInformation(
                        "Successfully merged {PartCount} existing chapter parts into {MergedFileName}",
                        chapterParts.Count, mergedChapter.FileName);
                }
                catch (Exception ex)
                {
                    logger.LogError(ex,
                        "Failed to merge existing chapter parts for base number {BaseNumber}",
                        baseNumber);
                }
            }

            // Process chapters that can be added to existing merged chapters
            foreach (var (baseNumber, chapterParts) in chaptersToAddToExisting)
            {
                try
                {
                    logger.LogInformation(
                        "Preparing {PartCount} chapter parts for addition to existing merged chapter {BaseNumber}",
                        chapterParts.Count, baseNumber);

                    // Create target metadata for the chapters to be added
                    var targetMetadata = new ExtractedMetadata(
                        seriesTitle,
                        GenerateMergedChapterTitle(
                            chapterParts.First().Metadata?.ChapterTitle ??
                            Path.GetFileNameWithoutExtension(chapterParts.First().RelativePath), baseNumber),
                        baseNumber);

                    // Create OriginalChapterPart objects for the chapters that will be added
                    var originalParts = new List<OriginalChapterPart>();
                    foreach (FoundChapter chapterPart in chapterParts)
                    {
                        string chapterNumber = ExtractChapterNumber(chapterPart) ?? baseNumber;
                        originalParts.Add(new OriginalChapterPart
                        {
                            FileName = chapterPart.FileName,
                            ChapterNumber = chapterNumber,
                            Metadata = chapterPart.Metadata,
                            PageNames = new List<string>(), // Will be populated when actually processing the file
                            StartPageIndex =
                                0, // Will be set by the coordinator when actually adding to the merged file
                            EndPageIndex = 0 // Will be set by the coordinator when actually adding to the merged file
                        });
                    }

                    // Create a dummy merged chapter (the actual merged chapter already exists)
                    // This is just for the MergeInfo structure - use the correct filename format
                    string mergedFileName = GenerateMergedFileName(chapterParts.First(), baseNumber);
                    var dummyMergedChapter = new FoundChapter(
                        mergedFileName,
                        Path.Combine(PathEscaper.EscapeFileName(seriesTitle), mergedFileName),
                        ChapterStorageType.Cbz,
                        targetMetadata);

                    mergeInformation.Add(new MergeInfo(dummyMergedChapter, originalParts, baseNumber));

                    logger.LogInformation(
                        "Successfully prepared {PartCount} chapter parts for addition to existing merged chapter {BaseNumber}",
                        chapterParts.Count, baseNumber);
                }
                catch (Exception ex)
                {
                    logger.LogError(ex,
                        "Failed to prepare chapter parts for addition to existing merged chapter {BaseNumber}",
                        baseNumber);
                }
            }

            return new ChapterMergeResult(new List<FoundChapter>(), mergeInformation);
        }
        catch (Exception ex)
        {
            logger.LogError(ex, "Error during existing chapter merging");
            return new ChapterMergeResult(new List<FoundChapter>(), new List<MergeInfo>());
        }
    }

    public async Task<(FoundChapter mergedChapter, List<OriginalChapterPart> originalParts)> MergeChapterPartsAsync(
        List<FoundChapter> chapterParts,
        string basePath,
        string outputPath,
        string baseChapterNumber,
        ExtractedMetadata targetMetadata,
        Func<FoundChapter, string>? getActualFilePath = null,
        CancellationToken cancellationToken = default)
    {
        if (!chapterParts.Any())
        {
            throw new ArgumentException("No chapter parts provided", nameof(chapterParts));
        }

        // Sort chapter parts by their part number to ensure correct order
        List<FoundChapter> sortedParts = chapterParts
            .Select(c => new { Chapter = c, PartNumber = ExtractPartNumber(ExtractChapterNumber(c)) })
            .Where(x => x.PartNumber.HasValue)
            .OrderBy(x => x.PartNumber)
            .Select(x => x.Chapter)
            .ToList();

        if (!sortedParts.Any())
        {
            logger.LogWarning("No valid chapter parts found for merging");
            throw new ArgumentException("No valid chapter parts found", nameof(chapterParts));
        }

        var originalParts = new List<OriginalChapterPart>();
        string mergedFileName = GenerateMergedFileName(chapterParts.First(), baseChapterNumber);
        string finalMergedFilePath = Path.Combine(outputPath, mergedFileName);

        logger.LogInformation("Attempting to create merged file: {MergedFileName} at path: {MergedFilePath}",
            mergedFileName, finalMergedFilePath);

        if (File.Exists(finalMergedFilePath))
        {
            logger.LogWarning("Merge-target file {MergedFile} already exists at {MergedFilePath}. " +
                              "This may be from a previous merge operation. Skipping merge for safety.",
                mergedFileName, finalMergedFilePath);

            // Instead of throwing an exception, we should return an indication that this merge was skipped
            // For now, we'll throw but with more context about where to find the file
            throw new InvalidOperationException(
                $"Merge-target file '{mergedFileName}' already exists at path: {finalMergedFilePath}. " +
                $"This file likely exists from a previous merge operation. Check the library directory: {Path.GetDirectoryName(finalMergedFilePath)}");
        }

        // Create temporary directory for merge operation
        string tempDirectory = Path.Combine(Path.GetTempPath(), $"manga_merge_{Guid.NewGuid():N}");
        string tempMergedFilePath = Path.Combine(tempDirectory, mergedFileName);

        try
        {
            Directory.CreateDirectory(tempDirectory);
            logger.LogDebug("Created temporary merge directory: {TempDirectory}", tempDirectory);

            // Create the merged CBZ file in temporary location
            await using (ZipArchive mergedArchive =
                         await ZipFile.OpenAsync(tempMergedFilePath, ZipArchiveMode.Create, cancellationToken))
            {
                int pageCounter = 0;

                foreach (FoundChapter part in sortedParts)
                {
                    // Use the custom path function if provided, otherwise use the default path construction
                    string partPath = getActualFilePath?.Invoke(part) ?? Path.Combine(basePath, part.RelativePath);
                    var pageNames = new List<string>();
                    int startPageIndex = pageCounter;

                    // Read pages from the part's CBZ file
                    await using (ZipArchive partArchive = await ZipFile.OpenReadAsync(partPath, cancellationToken))
                    {
                        // Get image entries, sorted by name for consistent ordering
                        List<ZipArchiveEntry> imageEntries = partArchive.Entries
                            .Where(e => IsImageFile(e.Name) && !e.FullName.EndsWith("/"))
                            .OrderBy(e => e.Name, new NaturalStringComparer())
                            .ToList();

                        foreach (ZipArchiveEntry entry in imageEntries)
                        {
                            // Generate new page name with proper padding
                            string newPageName = $"{pageCounter:D4}{Path.GetExtension(entry.Name)}";
                            pageNames.Add(entry.Name); // Store original name

                            // Copy the image to the merged archive
                            ZipArchiveEntry newEntry = mergedArchive.CreateEntry(newPageName);
                            await using (Stream originalStream = await entry.OpenAsync(cancellationToken))
                            await using (Stream newStream = await newEntry.OpenAsync(cancellationToken))
                            {
                                await originalStream.CopyToAsync(newStream, cancellationToken);
                            }

                            pageCounter++;
                        }

                        // Copy ComicInfo.xml if it exists (we'll update it later)
                        ZipArchiveEntry? comicInfoEntry = partArchive.GetEntry("ComicInfo.xml");
                        if (comicInfoEntry != null && originalParts.Count == 0) // Only copy from first part
                        {
                            ZipArchiveEntry newComicInfo = mergedArchive.CreateEntry("ComicInfo.xml");
                            await using (Stream originalStream = await comicInfoEntry.OpenAsync(cancellationToken))
                            await using (Stream newStream = await newComicInfo.OpenAsync(cancellationToken))
                            {
                                await originalStream.CopyToAsync(newStream, cancellationToken);
                            }
                        }
                    }

                    // Store original part information including raw ComicInfo.xml
                    string chapterNumber = ExtractChapterNumber(part) ?? baseChapterNumber;
                    string? originalComicInfoXml = null;

                    // Extract raw ComicInfo.xml for complete preservation
                    try
                    {
                        await using (ZipArchive partArchive = await ZipFile.OpenReadAsync(partPath, cancellationToken))
                        {
                            ZipArchiveEntry? comicInfoEntry = partArchive.GetEntry("ComicInfo.xml");
                            if (comicInfoEntry != null)
                            {
                                await using (Stream stream = await comicInfoEntry.OpenAsync(cancellationToken))
                                using (var reader = new StreamReader(stream))
                                {
                                    originalComicInfoXml = await reader.ReadToEndAsync(cancellationToken);
                                }

                                logger.LogDebug(
                                    "Captured original ComicInfo.xml for part {FileName} ({Length} characters)",
                                    part.FileName, originalComicInfoXml.Length);
                            }
                        }
                    }
                    catch (Exception ex)
                    {
                        logger.LogWarning(ex,
                            "Failed to extract ComicInfo.xml from {FileName} - will use basic metadata only",
                            part.FileName);
                    }

                    originalParts.Add(new OriginalChapterPart
                    {
                        FileName = part.FileName,
                        ChapterNumber = chapterNumber,
                        Metadata = part.Metadata,
                        PageNames = pageNames,
                        StartPageIndex = startPageIndex,
                        EndPageIndex = pageCounter - 1,
                        OriginalComicInfoXml = originalComicInfoXml
                    });
                }
            }

            // Update the merged CBZ's ComicInfo.xml with the target metadata
            await metadataHandling.WriteComicInfoAsync(tempMergedFilePath, targetMetadata);

            // Ensure the output directory exists
            Directory.CreateDirectory(outputPath);

            // Move the successfully created file from temp to final location
            File.Move(tempMergedFilePath, finalMergedFilePath);
            logger.LogDebug("Moved merged file from temporary location to final path: {FinalPath}",
                finalMergedFilePath);

            var mergedChapter = new FoundChapter(
                mergedFileName,
                Path.GetRelativePath(outputPath, finalMergedFilePath),
                ChapterStorageType.Cbz,
                targetMetadata);

            logger.LogInformation("Merged {PartCount} chapter parts into {MergedFile}",
                sortedParts.Count, mergedFileName);

            return (mergedChapter, originalParts);
        }
        catch (Exception ex)
        {
            logger.LogError(ex, "Failed to merge chapter parts into {MergedFileName}. Cleaning up temporary files.",
                mergedFileName);
            throw;
        }
        finally
        {
            // Clean up temporary directory and any files that may have been created
            try
            {
                if (Directory.Exists(tempDirectory))
                {
                    Directory.Delete(tempDirectory, true);
                    logger.LogDebug("Cleaned up temporary merge directory: {TempDirectory}", tempDirectory);
                }
            }
            catch (Exception cleanupEx)
            {
                logger.LogWarning(cleanupEx, "Failed to clean up temporary merge directory: {TempDirectory}",
                    tempDirectory);
            }
        }
    }

    public async Task<List<FoundChapter>> RestoreChapterPartsAsync(
        string mergedChapterPath,
        List<OriginalChapterPart> originalParts,
        string outputDirectory,
        CancellationToken cancellationToken = default)
    {
        var restoredChapters = new List<FoundChapter>();

        await using (ZipArchive mergedArchive = await ZipFile.OpenReadAsync(mergedChapterPath, cancellationToken))
        {
            foreach (OriginalChapterPart originalPart in originalParts)
            {
                string partPath = Path.Combine(outputDirectory, originalPart.FileName);

                // Create the individual part CBZ
                await using (ZipArchive partArchive =
                             await ZipFile.OpenAsync(partPath, ZipArchiveMode.Create, cancellationToken))
                {
                    // Extract pages for this part
                    for (int i = originalPart.StartPageIndex; i <= originalPart.EndPageIndex; i++)
                    {
                        ZipArchiveEntry? mergedEntry = FindPageByIndex(mergedArchive, i);

                        if (mergedEntry != null)
                        {
                            // Restore original page name if available (backward compatibility for legacy records)
                            string originalPageName;
                            int pageIndexWithinPart = i - originalPart.StartPageIndex;

                            if (originalPart.PageNames != null &&
                                pageIndexWithinPart >= 0 &&
                                pageIndexWithinPart < originalPart.PageNames.Count)
                            {
                                // Use original page name from stored metadata
                                originalPageName = originalPart.PageNames[pageIndexWithinPart];
                                logger.LogDebug(
                                    "Using stored original page name: {PageName} for page index {PageIndex}",
                                    originalPageName, i);
                            }
                            else
                            {
                                // Fallback for legacy records without PageNames or incomplete data
                                originalPageName = $"{pageIndexWithinPart:D4}{Path.GetExtension(mergedEntry.Name)}";
                                logger.LogDebug(
                                    "Using generated page name: {PageName} for page index {PageIndex} (legacy compatibility)",
                                    originalPageName, i);
                            }

                            ZipArchiveEntry partEntry = partArchive.CreateEntry(originalPageName);
                            await using (Stream mergedStream = await mergedEntry.OpenAsync(cancellationToken))
                            await using (Stream partStream = await partEntry.OpenAsync(cancellationToken))
                            {
                                await mergedStream.CopyToAsync(partStream, cancellationToken);
                            }
                        }
                        else
                        {
                            logger.LogWarning("Could not find page at index {PageIndex} in merged archive {MergedFile}",
                                i, Path.GetFileName(mergedChapterPath));
                        }
                    }

                    // Create ComicInfo.xml with original content if available, otherwise use metadata
                    if (!string.IsNullOrEmpty(originalPart.OriginalComicInfoXml))
                    {
                        // Use the complete original ComicInfo.xml content for full metadata preservation
                        ZipArchiveEntry comicInfoEntry = partArchive.CreateEntry("ComicInfo.xml");
                        await using (Stream comicInfoStream = await comicInfoEntry.OpenAsync(cancellationToken))
                        await using (var writer = new StreamWriter(comicInfoStream))
                        {
                            await writer.WriteAsync(originalPart.OriginalComicInfoXml);
                        }

                        logger.LogDebug("Restored original ComicInfo.xml for {FileName} ({Length} characters)",
                            originalPart.FileName, originalPart.OriginalComicInfoXml.Length);
                    }
                    else
                    {
                        // Fallback to generating ComicInfo.xml from basic metadata (backward compatibility)
<<<<<<< HEAD
                        metadataHandling.WriteComicInfo(partArchive, originalPart.Metadata);
=======
                        await metadataHandling.WriteComicInfoAsync(partArchive, originalPart.Metadata);
>>>>>>> ea916986
                        logger.LogDebug(
                            "Generated ComicInfo.xml from basic metadata for {FileName} (legacy compatibility)",
                            originalPart.FileName);
                    }
                }

                restoredChapters.Add(new FoundChapter(
                    originalPart.FileName,
                    Path.GetRelativePath(outputDirectory, partPath),
                    ChapterStorageType.Cbz,
                    originalPart.Metadata));
            }
        }

        logger.LogInformation("Restored {PartCount} chapter parts from {MergedFile}",
            originalParts.Count, Path.GetFileName(mergedChapterPath));

        return restoredChapters;
    }

    /// <summary>
    /// Finds a page entry in the merged archive by index, handling different naming conventions including non-numeric names
    /// </summary>
    private ZipArchiveEntry? FindPageByIndex(ZipArchive mergedArchive, int pageIndex)
    {
        // First, get all image entries sorted naturally to establish the canonical order
        var imageEntries = mergedArchive.Entries
            .Where(e => IsImageFile(e.Name) && !e.FullName.EndsWith("/"))
            .OrderBy(e => e.Name, new NaturalStringComparer())
            .ToList();

        // If pageIndex is within range, return by position (most reliable for any naming scheme)
        if (pageIndex >= 0 && pageIndex < imageEntries.Count)
        {
            return imageEntries[pageIndex];
        }

        // If out of range, try numeric matching as fallback for edge cases
        // This handles specific numeric patterns that might exist
        var possibleFormats = new[]
        {
            $"{pageIndex:D4}", // 4-digit padding (our standard)
            $"{pageIndex:D3}", // 3-digit padding
            $"{pageIndex:D2}", // 2-digit padding
            $"{pageIndex:D1}", // 1-digit (no padding)
            pageIndex.ToString() // Plain number
        };

        foreach (string format in possibleFormats)
        {
            ZipArchiveEntry? entry = imageEntries
                .FirstOrDefault(e => e.Name.StartsWith(format + ".") ||
                                     e.Name.StartsWith(format + "_") ||
                                     e.Name.Equals(format + Path.GetExtension(e.Name),
                                         StringComparison.OrdinalIgnoreCase));

            if (entry != null)
            {
                logger.LogDebug("Found page {PageIndex} using numeric format '{Format}': {EntryName}",
                    pageIndex, format, entry.Name);
                return entry;
            }
        }

        logger.LogWarning(
            "Could not find page at index {PageIndex} in archive with {TotalPages} pages. Available pages: {PageNames}",
            pageIndex, imageEntries.Count, string.Join(", ", imageEntries.Take(5).Select(e => e.Name)));

        return null;
    }

    private bool IsLatestChapter(string baseNumber, HashSet<string> allChapterNumbers)
    {
        if (!decimal.TryParse(baseNumber, out decimal baseNum))
        {
            return false;
        }

        // Check if there are any chapter numbers higher than this base number
        foreach (string chapterNumber in allChapterNumbers)
        {
            if (decimal.TryParse(chapterNumber, out decimal num))
            {
                decimal chapterBaseNum = Math.Floor(num);
                if (chapterBaseNum > baseNum)
                {
                    return false; // There's a higher chapter, so this isn't the latest
                }
            }
        }

        return true; // No higher chapters found, this is the latest
    }

    private string? ExtractChapterNumber(string fileName)
    {
        return ChapterNumberHelper.ExtractChapterNumber(fileName);
    }

    private string? ExtractChapterNumber(FoundChapter chapter)
    {
        // Try to extract from metadata first
        if (!string.IsNullOrEmpty(chapter.Metadata.Number))
        {
            return chapter.Metadata.Number;
        }

        // Try to extract from chapter title
        if (!string.IsNullOrEmpty(chapter.Metadata.ChapterTitle))
        {
            Match match = ChapterNumberHelper.ChapterNumberRegex().Match(chapter.Metadata.ChapterTitle);
            if (match.Success)
            {
                string num = match.Groups["num"].Value;
                string subnum = match.Groups["subnum"].Value;
                return string.IsNullOrEmpty(subnum) ? num : $"{num}.{subnum}";
            }
        }

        // Try to extract from filename
        Match fileMatch = ChapterNumberHelper.ChapterNumberRegex().Match(chapter.FileName);
        if (fileMatch.Success)
        {
            string num = fileMatch.Groups["num"].Value;
            string subnum = fileMatch.Groups["subnum"].Value;
            return string.IsNullOrEmpty(subnum) ? num : $"{num}.{subnum}";
        }

        return null;
    }

    private string? ExtractBaseChapterNumber(string chapterNumber)
    {
        if (decimal.TryParse(chapterNumber, out decimal number))
        {
            return Math.Floor(number).ToString();
        }

        // Handle cases like "22.1" -> "22"
        int dotIndex = chapterNumber.IndexOf('.', StringComparison.Ordinal);
        if (dotIndex > 0)
        {
            return chapterNumber[..dotIndex];
        }

        return chapterNumber;
    }

    private decimal? ExtractPartNumber(string? chapterNumber)
    {
        if (string.IsNullOrEmpty(chapterNumber))
        {
            return null;
        }

        if (decimal.TryParse(chapterNumber, out decimal number))
        {
            return number;
        }

        return null;
    }

    private string GenerateMergedFileName(FoundChapter firstPart, string baseChapterNumber)
    {
        string extension = Path.GetExtension(firstPart.FileName);
        string nameWithoutExtension = Path.GetFileNameWithoutExtension(firstPart.FileName);

        // Replace the chapter number in the filename with the base number
        string baseFileName = ChapterNumberHelper.ChapterNumberRegex().Replace(nameWithoutExtension,
            match => match.Value.Replace(match.Groups["num"].Value +
                                         (string.IsNullOrEmpty(match.Groups["subnum"].Value)
                                             ? ""
                                             : "." + match.Groups["subnum"].Value),
                baseChapterNumber));

        return $"{baseFileName}{extension}";
    }

    private string? GenerateMergedChapterTitle(string? originalTitle, string baseChapterNumber)
    {
        if (string.IsNullOrEmpty(originalTitle))
        {
            return null;
        }

        // Replace the chapter number in the title with the base number
        return ChapterNumberHelper.ChapterNumberRegex().Replace(originalTitle,
            match => match.Value.Replace(match.Groups["num"].Value +
                                         (string.IsNullOrEmpty(match.Groups["subnum"].Value)
                                             ? ""
                                             : "." + match.Groups["subnum"].Value),
                baseChapterNumber));
    }

    /// <summary>
    ///     Validates that the chapters represent consecutive parts with 0.1 increments
    ///     Supports flexible sequences that can start with base number or .1
    ///     Valid examples:
    ///     - 22.1, 22.2, 22.3 ✓ (consecutive 0.1 increments)
    ///     - 22, 22.1, 22.2 ✓ (base followed by consecutive parts)
    ///     - 22, 22.2 ✓ (special case: base + .2)
    ///     - 22, 22.2, 22.3, 22.4 ✓ (special case continuing as regular sequence)
    ///     - 22.1, 22.2 ✓ (consecutive pair)
    ///     Invalid examples:
    ///     - 22.1, 22.3 ✗ (missing 22.2)
    ///     - 5, 5.5 ✗ (5.5 is special chapter, not part)
    ///     - 22, 22.3 ✗ (gap from base to .3)
    ///     - 22.1, 22.1 ✗ (duplicate chapter numbers)
    /// </summary>
    private bool AreConsecutiveChapterParts(List<FoundChapter> chapters, string baseNumber)
    {
        if (chapters.Count < 2)
        {
            return false;
        }

        // Extract and sort the decimal parts
        List<decimal> chapterNumbers = chapters
            .Select(ExtractChapterNumber)
            .Where(n => n != null)
            .Select(n => decimal.TryParse(n, out decimal num) ? num : (decimal?)null)
            .Where(n => n.HasValue)
            .Select(n => n!.Value)
            .OrderBy(n => n)
            .ToList();

        if (chapterNumbers.Count != chapters.Count)
        {
            return false;
        }

        // Check for duplicate chapter numbers - don't allow merging of chapters with the same number
        if (chapterNumbers.Distinct().Count() != chapterNumbers.Count)
        {
            return false;
        }

        if (!decimal.TryParse(baseNumber, out decimal baseNum))
        {
            return false;
        }

        // Check if we have the base number
        bool hasBaseNumber = chapterNumbers.Contains(baseNum);

        // Analyze the sequence pattern
        for (int i = 0; i < chapterNumbers.Count; i++)
        {
            decimal currentNumber = chapterNumbers[i];

            if (currentNumber == baseNum)
            {
                // Base number must be first in sequence
                if (i != 0)
                {
                    return false;
                }

                // Next number after base can be .1 or .2 (special case)
                if (i + 1 < chapterNumbers.Count)
                {
                    decimal nextNumber = chapterNumbers[i + 1];
                    if (nextNumber != baseNum + 0.1m && nextNumber != baseNum + 0.2m)
                    {
                        return false; // Invalid jump from base
                    }
                }
            }
            else
            {
                // For decimal parts, determine expected value based on position and context
                decimal expectedValue;

                if (hasBaseNumber)
                {
                    // Sequence includes base number
                    if (i == 1)
                    {
                        // First decimal after base can be .1 or .2
                        expectedValue = chapterNumbers[1]; // Accept whatever comes after base

                        // But validate it's a reasonable decimal part (.1, .2, etc.)
                        decimal decimalPart = expectedValue - baseNum;
                        if (decimalPart != 0.1m && decimalPart != 0.2m)
                        {
                            return false; // Invalid decimal part after base
                        }
                    }
                    else
                    {
                        // Subsequent decimals must increment by 0.1
                        expectedValue = chapterNumbers[i - 1] + 0.1m;
                    }
                }
                else
                {
                    // Sequence starts with decimal (e.g., 22.1, 22.2, 22.3)
                    if (i == 0)
                    {
                        // First number should be base + 0.1
                        expectedValue = baseNum + 0.1m;
                    }
                    else
                    {
                        // Subsequent numbers increment by 0.1
                        expectedValue = chapterNumbers[i - 1] + 0.1m;
                    }
                }

                // Check if current number matches expected (with floating point tolerance)
                if (Math.Abs(currentNumber - expectedValue) > 0.001m)
                {
                    return false;
                }
            }
        }

        return true;
    }

    /// <summary>
    /// Determines if a chapter number represents a chapter part that can be added to a merged chapter.
    /// For example, "2.3" is a part of base chapter "2".
    /// </summary>
    /// <param name="chapterNumber">The full chapter number (e.g., "2.3")</param>
    /// <param name="baseNumber">The base chapter number (e.g., "2")</param>
    /// <returns>True if this is a valid chapter part for the base number</returns>
    private bool IsChapterPart(string chapterNumber, string baseNumber)
    {
        if (!decimal.TryParse(chapterNumber, out decimal fullNumber))
        {
            return false;
        }

        if (!decimal.TryParse(baseNumber, out decimal baseNum))
        {
            return false;
        }

        // Check if the chapter number starts with the base number and has a decimal part
        decimal decimalPart = fullNumber - baseNum;

        // Must have a positive decimal part less than 1
        if (decimalPart <= 0 || decimalPart >= 1)
        {
            return false;
        }

        // Check the original string format to ensure it's a valid single decimal digit (e.g., .1, .2, not .10)
        int dotIndex = chapterNumber.IndexOf('.', StringComparison.Ordinal);
        if (dotIndex > 0 && dotIndex < chapterNumber.Length - 1)
        {
            string decimalPartStr = chapterNumber[(dotIndex + 1)..];
            // Only allow single digit decimal parts (1-9)
            return decimalPartStr.Length == 1 && char.IsDigit(decimalPartStr[0]) && decimalPartStr != "0";
        }

        return false;
    }

    private static bool IsImageFile(string fileName)
    {
        string extension = Path.GetExtension(fileName).ToLowerInvariant();
        return ImageConstants.IsSupportedImageExtension(extension);
    }
}

/// <summary>
///     Natural string comparer for proper numeric sorting (e.g., "page2.jpg" before "page10.jpg")
/// </summary>
public class NaturalStringComparer : IComparer<string>
{
    public int Compare(string? x, string? y)
    {
        if (x == null && y == null)
        {
            return 0;
        }

        if (x == null)
        {
            return -1;
        }

        if (y == null)
        {
            return 1;
        }

        List<object> xParts = GetParts(x);
        List<object> yParts = GetParts(y);

        int minLength = Math.Min(xParts.Count, yParts.Count);

        for (int i = 0; i < minLength; i++)
        {
            int result = CompareParts(xParts[i], yParts[i]);
            if (result != 0)
            {
                return result;
            }
        }

        return xParts.Count.CompareTo(yParts.Count);
    }

    private static List<object> GetParts(string str)
    {
        var parts = new List<object>();
        string current = "";
        bool isNumber = false;

        foreach (char c in str)
        {
            bool charIsNumber = char.IsDigit(c);

            if (charIsNumber != isNumber)
            {
                if (!string.IsNullOrEmpty(current))
                {
                    parts.Add(isNumber ? int.Parse(current) : current);
                }

                current = c.ToString();
                isNumber = charIsNumber;
            }
            else
            {
                current += c;
            }
        }

        if (!string.IsNullOrEmpty(current))
        {
            parts.Add(isNumber ? int.Parse(current) : current);
        }

        return parts;
    }

    private static int CompareParts(object x, object y)
    {
        if (x is int xInt && y is int yInt)
        {
            return xInt.CompareTo(yInt);
        }

        return string.Compare(x.ToString(), y.ToString(), StringComparison.Ordinal);
    }
}<|MERGE_RESOLUTION|>--- conflicted
+++ resolved
@@ -468,9 +468,8 @@
                             ChapterNumber = chapterNumber,
                             Metadata = chapterPart.Metadata,
                             PageNames = new List<string>(), // Will be populated when actually processing the file
-                            StartPageIndex =
-                                0, // Will be set by the coordinator when actually adding to the merged file
-                            EndPageIndex = 0 // Will be set by the coordinator when actually adding to the merged file
+                            StartPageIndex = 0, // Will be set by the coordinator when actually adding to the merged file
+                            EndPageIndex = 0  // Will be set by the coordinator when actually adding to the merged file
                         });
                     }
 
@@ -785,11 +784,7 @@
                     else
                     {
                         // Fallback to generating ComicInfo.xml from basic metadata (backward compatibility)
-<<<<<<< HEAD
-                        metadataHandling.WriteComicInfo(partArchive, originalPart.Metadata);
-=======
                         await metadataHandling.WriteComicInfoAsync(partArchive, originalPart.Metadata);
->>>>>>> ea916986
                         logger.LogDebug(
                             "Generated ComicInfo.xml from basic metadata for {FileName} (legacy compatibility)",
                             originalPart.FileName);
