﻿using MangaIngestWithUpscaling.Data;
using MangaIngestWithUpscaling.Data.LibraryManagement;
using MangaIngestWithUpscaling.Helpers;
using MangaIngestWithUpscaling.Services.BackgroundTaskQueue;
using MangaIngestWithUpscaling.Services.BackgroundTaskQueue.Tasks;
using MangaIngestWithUpscaling.Services.Integrations;
using MangaIngestWithUpscaling.Shared.Services.FileSystem;
using MangaIngestWithUpscaling.Shared.Services.MetadataHandling;
using Microsoft.EntityFrameworkCore;
using Microsoft.EntityFrameworkCore.Storage;
using MudBlazor;
using System.Xml;

namespace MangaIngestWithUpscaling.Services.MetadataHandling;

[RegisterScoped]
public class MangaMetadataChanger(
    IMetadataHandlingService metadataHandling,
    IDbContextFactory<ApplicationDbContext> dbContextFactory,
    IDialogService dialogService,
    ILogger<MangaMetadataChanger> logger,
    ITaskQueue taskQueue,
    IFileSystem fileSystem,
    IChapterChangedNotifier chapterChangedNotifier) : IMangaMetadataChanger
{
    /// <inheritdoc/>
    public async Task ApplyMangaTitleToUpscaledAsync(Chapter chapter, string newTitle, string origChapterPath)
    {
        if (!fileSystem.FileExists(origChapterPath))
        {
            throw new InvalidOperationException("Chapter file not found.");
        }

        if (chapter.Manga == null || chapter.Manga.Library == null)
        {
            throw new ArgumentNullException(
                "Chapter manga or library not found. Please ensure you have loaded it with the chapter.");
        }

        if (chapter.Manga.Library.UpscaledLibraryPath == null)
        {
            throw new InvalidOperationException("Upscaled library path not set.");
        }

<<<<<<< HEAD
        UpdateChapterTitle(newTitle, origChapterPath);
=======
        await UpdateChapterTitle(newTitle, origChapterPath);
>>>>>>> ea916986

        // Move chapter to the correct directory with the new title
        var newChapterPath = Path.Combine(
            chapter.Manga.Library.UpscaledLibraryPath,
            PathEscaper.EscapeFileName(newTitle),
            PathEscaper.EscapeFileName(chapter.FileName));

        if (fileSystem.FileExists(newChapterPath))
        {
            logger.LogWarning("Chapter file already exists: {ChapterPath}", newChapterPath);
            return;
        }

        fileSystem.CreateDirectory(Path.GetDirectoryName(newChapterPath)!);
        fileSystem.Move(origChapterPath, newChapterPath);
        FileSystemHelpers.DeleteIfEmpty(Path.GetDirectoryName(origChapterPath)!, logger);
        _ = chapterChangedNotifier.Notify(chapter, true);
    }

    /// <inheritdoc/>
    public async Task<RenameResult> ChangeMangaTitle(Manga manga, string newTitle, bool addOldToAlternative = true,
        CancellationToken cancellationToken = default)
    {
        using var dbContext = dbContextFactory.CreateDbContext();
        
        var possibleCurrent = await dbContext.MangaSeries.FirstOrDefaultAsync(m =>
                m.Id != manga.Id && // prevent accidental self-merge
                (m.PrimaryTitle == newTitle || m.OtherTitles.Any(t => t.Title == newTitle)),
            cancellationToken: cancellationToken);

        if (possibleCurrent != null)
        {
            bool? consentToMerge = await dialogService.ShowMessageBox("Merge into existing manga of same name?",
                "The title you are trying to rename to already has an existing entry. " +
                "Do you want to merge this manga into the existing one?",
                yesText: "Merge", cancelText: "Cancel");
            if (consentToMerge == true)
            {
                await taskQueue.EnqueueAsync(new MergeMangaTask(possibleCurrent, [manga]));
                return RenameResult.Merged;
            }

            return RenameResult.Cancelled;
        }

        // Load the manga with all required data from the new context
        var managedManga = await dbContext.MangaSeries
            .Include(m => m.Library)
            .Include(m => m.Chapters)
            .Include(m => m.OtherTitles)
            .FirstOrDefaultAsync(m => m.Id == manga.Id, cancellationToken);

        if (managedManga?.Library == null)
        {
            logger.LogError(
                "Manga {MangaId} (Title: {PrimaryTitle}) must have an associated library to be renamed. Aborting rename.",
                manga.Id, manga.PrimaryTitle);
            return RenameResult.Cancelled;
        }

        // Step 1: Pre-flight validation - check if all files can be processed and collect operation plan
        var renameOperations = new List<ChapterRenameOperation>();
        var canRenameAllChapters = true;

        foreach (var chapter in managedManga.Chapters)
        {
            var currentChapterPath = Path.Combine(managedManga.Library.NotUpscaledLibraryPath, chapter.RelativePath);
            if (!fileSystem.FileExists(currentChapterPath))
            {
                logger.LogWarning("Chapter file not found: {ChapterPath}. Skipping chapter.", currentChapterPath);
                continue;
            }

            var newChapterPath = Path.Combine(
                managedManga.Library.NotUpscaledLibraryPath,
                PathEscaper.EscapeFileName(newTitle),
                PathEscaper.EscapeFileName(chapter.FileName));

            if (fileSystem.FileExists(newChapterPath))
            {
                logger.LogWarning("Chapter file already exists at target path: {TargetPath}. Cannot rename manga.",
                    newChapterPath);
                canRenameAllChapters = false;
                continue;
            }

            // Check if we can read existing metadata
            ExtractedMetadata? existingMetadata = null;
            try
            {
                existingMetadata = await metadataHandling.GetSeriesAndTitleFromComicInfoAsync(currentChapterPath);
            }
            catch (Exception ex)
            {
                logger.LogError(ex, "Failed to read metadata from {ChapterPath}. Skipping chapter.",
                    currentChapterPath);
                continue;
            }

            string? currentUpscaledPath = null;
            string? newUpscaledPath = null;
            if (chapter.IsUpscaled && managedManga.Library.UpscaledLibraryPath != null)
            {
                currentUpscaledPath = Path.Combine(managedManga.Library.UpscaledLibraryPath, chapter.RelativePath);
                if (fileSystem.FileExists(currentUpscaledPath))
                {
                    newUpscaledPath = Path.Combine(
                        managedManga.Library.UpscaledLibraryPath,
                        PathEscaper.EscapeFileName(newTitle),
                        PathEscaper.EscapeFileName(chapter.FileName));

                    if (fileSystem.FileExists(newUpscaledPath))
                    {
                        logger.LogWarning(
                            "Upscaled chapter file already exists at target path: {TargetPath}. Cannot rename manga.",
                            newUpscaledPath);
                        canRenameAllChapters = false;
                        continue;
                    }
                }
                else
                {
                    currentUpscaledPath = null; // File doesn't exist, skip upscaled operations
                }
            }

            renameOperations.Add(new ChapterRenameOperation
            {
                Chapter = chapter,
                CurrentPath = currentChapterPath,
                NewPath = newChapterPath,
                CurrentUpscaledPath = currentUpscaledPath,
                NewUpscaledPath = newUpscaledPath,
                ExistingMetadata = existingMetadata,
                NewRelativePath = Path.GetRelativePath(manga.Library.NotUpscaledLibraryPath, newChapterPath)
            });
        }

        if (!canRenameAllChapters)
        {
            logger.LogError(
                "Cannot rename manga {MangaId} ({PrimaryTitle}) due to conflicting target files. Aborting rename.",
                manga.Id, manga.PrimaryTitle);
            return RenameResult.Cancelled;
        }

        if (renameOperations.Count == 0)
        {
            logger.LogWarning(
                "No chapters found to rename for manga {MangaId} ({PrimaryTitle}). Proceeding with title change only.",
                manga.Id, manga.PrimaryTitle);
        }

        // Step 2: Perform database operations in a transaction
        await using IDbContextTransaction transaction =
            await dbContext.Database.BeginTransactionAsync(cancellationToken);
        try
        {
            // Update manga title
            managedManga.ChangePrimaryTitle(newTitle, addOldToAlternative);

            // Update chapter relative paths in the database
            foreach (var operation in renameOperations)
            {
                operation.Chapter.RelativePath = operation.NewRelativePath;
            }

            // Save all database changes
            await dbContext.SaveChangesAsync(cancellationToken);
            await transaction.CommitAsync(cancellationToken);
        }
        catch (Exception ex)
        {
            await transaction.RollbackAsync(cancellationToken);
            logger.LogError(ex, "Database transaction failed during manga rename. Rolling back.");
            return RenameResult.Cancelled;
        }

        // Step 3: If database transaction succeeded, perform file operations
        foreach (var operation in renameOperations)
        {
            try
            {
                // Create target directory if it doesn't exist
                var targetDir = Path.GetDirectoryName(operation.NewPath);
                if (targetDir != null && !Directory.Exists(targetDir))
                {
                    fileSystem.CreateDirectory(targetDir);
                }

                // Update metadata in the source file before moving
                await metadataHandling.WriteComicInfoAsync(operation.CurrentPath,
                    operation.ExistingMetadata with { Series = newTitle });

                // Move the main chapter file
                fileSystem.Move(operation.CurrentPath, operation.NewPath);
                _ = chapterChangedNotifier.Notify(operation.Chapter, false);

                // Handle upscaled file if it exists
                if (operation.CurrentUpscaledPath != null && operation.NewUpscaledPath != null)
                {
                    try
                    {
                        var upscaledTargetDir = Path.GetDirectoryName(operation.NewUpscaledPath);
                        if (upscaledTargetDir != null && !Directory.Exists(upscaledTargetDir))
                        {
                            fileSystem.CreateDirectory(upscaledTargetDir);
                        }

                        // Update metadata in upscaled file before moving
<<<<<<< HEAD
                        metadataHandling.WriteComicInfo(operation.CurrentUpscaledPath,
                            metadataHandling.GetSeriesAndTitleFromComicInfo(operation.CurrentUpscaledPath) with
                            {
                                Series = newTitle
                            });
=======
                        await metadataHandling.WriteComicInfoAsync(operation.CurrentUpscaledPath,
                            await metadataHandling.GetSeriesAndTitleFromComicInfoAsync(operation.CurrentUpscaledPath)
                                with
                                {
                                    Series = newTitle
                                });
>>>>>>> ea916986

                        // Move the upscaled file
                        fileSystem.Move(operation.CurrentUpscaledPath, operation.NewUpscaledPath);
                        _ = chapterChangedNotifier.Notify(operation.Chapter, true);
                    }
                    catch (Exception ex)
                    {
                        logger.LogError(ex,
                            "Failed to move upscaled chapter {FileName} from {SourcePath} to {TargetPath}. Database changes have been committed.",
                            operation.Chapter.FileName, operation.CurrentUpscaledPath, operation.NewUpscaledPath);
                    }
                }

                // Clean up empty source directory
                var sourceDir = Path.GetDirectoryName(operation.CurrentPath);
                if (sourceDir != null)
                {
                    FileSystemHelpers.DeleteIfEmpty(sourceDir, logger);
                }
            }
            catch (Exception ex)
            {
                logger.LogError(ex,
                    "Failed to move chapter {FileName} from {SourcePath} to {TargetPath}. Database changes have been committed.",
                    operation.Chapter.FileName, operation.CurrentPath, operation.NewPath);
            }
        }

        // Clean up empty subdirectories in library paths
        _ = Task.Run(() =>
        {
            var pathsToClean = new[] { manga.Library.NotUpscaledLibraryPath, manga.Library.UpscaledLibraryPath }
                .Where(path => path != null)
                .Distinct();

            foreach (var libraryPath in pathsToClean)
            {
                FileSystemHelpers.DeleteEmptySubfolders(libraryPath!, logger);
            }
        });

        return RenameResult.Ok;
    }

    /// <inheritdoc />
    public async Task ChangeChapterTitle(Chapter chapter, string newTitle)
    {
        using var dbContext = dbContextFactory.CreateDbContext();
        
        // Load the chapter with its manga and library
        var managedChapter = await dbContext.Chapters
            .Include(c => c.Manga)
            .ThenInclude(m => m.Library)
            .FirstOrDefaultAsync(c => c.Id == chapter.Id);
            
        if (managedChapter?.Manga?.Library == null)
        {
            logger.LogWarning("Chapter {ChapterId} not found or missing manga/library data", chapter.Id);
            return;
        }

        try
        {
<<<<<<< HEAD
            metadataHandling.WriteComicInfo(managedChapter.NotUpscaledFullPath,
                metadataHandling.GetSeriesAndTitleFromComicInfo(managedChapter.NotUpscaledFullPath) with
=======
            await metadataHandling.WriteComicInfoAsync(chapter.NotUpscaledFullPath,
                await metadataHandling.GetSeriesAndTitleFromComicInfoAsync(chapter.NotUpscaledFullPath) with
>>>>>>> ea916986
                {
                    ChapterTitle = newTitle
                });

            if (managedChapter.IsUpscaled)
            {
                if (managedChapter.UpscaledFullPath == null)
                {
                    logger.LogWarning("Upscaled chapter file not found: {ChapterPath}", managedChapter.UpscaledFullPath);
                    return;
                }

<<<<<<< HEAD
                metadataHandling.WriteComicInfo(managedChapter.UpscaledFullPath,
                    metadataHandling.GetSeriesAndTitleFromComicInfo(managedChapter.UpscaledFullPath) with
=======
                await metadataHandling.WriteComicInfoAsync(chapter.UpscaledFullPath,
                    await metadataHandling.GetSeriesAndTitleFromComicInfoAsync(chapter.UpscaledFullPath) with
>>>>>>> ea916986
                    {
                        ChapterTitle = newTitle
                    });
            }
        }
        catch (XmlException ex)
        {
            logger.LogWarning(ex, "Error parsing ComicInfo XML for chapter {ChapterId} ({ChapterPath})", managedChapter.Id,
                managedChapter.RelativePath);
        }
        catch (Exception ex)
        {
            logger.LogError(ex, "Error updating metadata for chapter {ChapterId} ({ChapterPath})", managedChapter.Id,
                managedChapter.RelativePath);
        }
    }

    private async Task UpdateChapterTitle(string newTitle, string origChapterPath)
    {
        if (!fileSystem.FileExists(origChapterPath))
        {
            logger.LogWarning("Chapter file not found: {ChapterPath}", origChapterPath);
            return;
        }

        ExtractedMetadata metadata = await metadataHandling.GetSeriesAndTitleFromComicInfoAsync(origChapterPath);
        var newMetadata = metadata with { Series = newTitle };
        await metadataHandling.WriteComicInfoAsync(origChapterPath, newMetadata);
    }

    private class ChapterRenameOperation
    {
        public required Chapter Chapter { get; set; }
        public required string CurrentPath { get; set; }
        public required string NewPath { get; set; }
        public required string? CurrentUpscaledPath { get; set; }
        public required string? NewUpscaledPath { get; set; }
        public required ExtractedMetadata ExistingMetadata { get; set; }
        public required string NewRelativePath { get; set; }
    }
}<|MERGE_RESOLUTION|>--- conflicted
+++ resolved
@@ -42,11 +42,7 @@
             throw new InvalidOperationException("Upscaled library path not set.");
         }
 
-<<<<<<< HEAD
-        UpdateChapterTitle(newTitle, origChapterPath);
-=======
         await UpdateChapterTitle(newTitle, origChapterPath);
->>>>>>> ea916986
 
         // Move chapter to the correct directory with the new title
         var newChapterPath = Path.Combine(
@@ -257,20 +253,12 @@
                         }
 
                         // Update metadata in upscaled file before moving
-<<<<<<< HEAD
-                        metadataHandling.WriteComicInfo(operation.CurrentUpscaledPath,
-                            metadataHandling.GetSeriesAndTitleFromComicInfo(operation.CurrentUpscaledPath) with
-                            {
-                                Series = newTitle
-                            });
-=======
                         await metadataHandling.WriteComicInfoAsync(operation.CurrentUpscaledPath,
                             await metadataHandling.GetSeriesAndTitleFromComicInfoAsync(operation.CurrentUpscaledPath)
                                 with
                                 {
                                     Series = newTitle
                                 });
->>>>>>> ea916986
 
                         // Move the upscaled file
                         fileSystem.Move(operation.CurrentUpscaledPath, operation.NewUpscaledPath);
@@ -334,13 +322,8 @@
 
         try
         {
-<<<<<<< HEAD
-            metadataHandling.WriteComicInfo(managedChapter.NotUpscaledFullPath,
-                metadataHandling.GetSeriesAndTitleFromComicInfo(managedChapter.NotUpscaledFullPath) with
-=======
-            await metadataHandling.WriteComicInfoAsync(chapter.NotUpscaledFullPath,
-                await metadataHandling.GetSeriesAndTitleFromComicInfoAsync(chapter.NotUpscaledFullPath) with
->>>>>>> ea916986
+            await metadataHandling.WriteComicInfoAsync(managedChapter.NotUpscaledFullPath,
+                await metadataHandling.GetSeriesAndTitleFromComicInfoAsync(managedChapter.NotUpscaledFullPath) with
                 {
                     ChapterTitle = newTitle
                 });
@@ -353,13 +336,8 @@
                     return;
                 }
 
-<<<<<<< HEAD
-                metadataHandling.WriteComicInfo(managedChapter.UpscaledFullPath,
-                    metadataHandling.GetSeriesAndTitleFromComicInfo(managedChapter.UpscaledFullPath) with
-=======
-                await metadataHandling.WriteComicInfoAsync(chapter.UpscaledFullPath,
-                    await metadataHandling.GetSeriesAndTitleFromComicInfoAsync(chapter.UpscaledFullPath) with
->>>>>>> ea916986
+                await metadataHandling.WriteComicInfoAsync(managedChapter.UpscaledFullPath,
+                    await metadataHandling.GetSeriesAndTitleFromComicInfoAsync(managedChapter.UpscaledFullPath) with
                     {
                         ChapterTitle = newTitle
                     });
